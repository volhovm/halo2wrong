[package]
name = "halo2wrong"
version = "0.1.0"
authors = ["kilic <kiliconu@itu.edu.tr>"]
edition = "2018"

# See more keys and their definitions at https://doc.rust-lang.org/cargo/reference/manifest.html

[dependencies]
# halo2 = { git = "https://github.com/zcash/halo2.git", rev = "27c4187673a9c6ade13fbdbd4f20955530c22d7f" }
halo2 = { path = '../halo2', features = []}
num-bigint = { version = "0.4", features = ["rand"] }
num-integer = "0.1"
num-traits = "0.2"
rand = "0.8"
<<<<<<< HEAD
group = "0.11"
=======
subtle = { version = "2.3", default-features = false }

>>>>>>> 19338088


[dev-dependencies]
rand_core = { version = "0.6", default-features = false }
rand_xorshift = "0.3"


[features]
no_lookup = []<|MERGE_RESOLUTION|>--- conflicted
+++ resolved
@@ -13,13 +13,8 @@
 num-integer = "0.1"
 num-traits = "0.2"
 rand = "0.8"
-<<<<<<< HEAD
 group = "0.11"
-=======
 subtle = { version = "2.3", default-features = false }
-
->>>>>>> 19338088
-
 
 [dev-dependencies]
 rand_core = { version = "0.6", default-features = false }
